--- conflicted
+++ resolved
@@ -40,12 +40,7 @@
   Group as GroupIcon,
   Schedule as ScheduleIcon,
   Assessment as AssessmentIcon,
-<<<<<<< HEAD
   Send as SendIcon
-=======
-  Send as SendIcon,
-  Download as DownloadIcon
->>>>>>> e4ff3340
 } from '@mui/icons-material'
 import { getAreas, createArea, updateArea, deleteArea, getMembers, updateAreaDecisionQuorum, getAreaComments, createAreaComment, getPods } from '@/lib/data'
 import { type Area, type Profile, type Pod } from '@/lib/supabase'
@@ -69,10 +64,6 @@
   const [areaComments, setAreaComments] = useState<any[]>([])
   const [newComment, setNewComment] = useState('')
   const [newCommentLoading, setNewCommentLoading] = useState(false)
-<<<<<<< HEAD
-=======
-  const [onePagerUrl, setOnePagerUrl] = useState('')
->>>>>>> e4ff3340
   const [formData, setFormData] = useState({
     name: '',
     description: '',
@@ -161,7 +152,7 @@
         setMoveValidation({
           onePagerRequired: !hasOnePager,
           podsRequired: !hasPods,
-          message: `Cannot move to planned: ${!hasOnePager ? 'One-pager URL required' : ''}${!hasOnePager && !hasPods ? ' and ' : ''}${!hasPods ? 'At least one POD required' : ''}`
+          message: `Cannot move to planned: ${!hasOnePager ? 'One-pager required' : ''}${!hasOnePager && !hasPods ? ' and ' : ''}${!hasPods ? 'At least one POD required' : ''}`
         })
         setOpenMoveDialog(true)
         return
@@ -247,29 +238,6 @@
     }
     setOpenDetailsDialog(true)
   }
-
-<<<<<<< HEAD
-=======
-  const handleOnePagerUrlUpdate = async (area: Area, url: string) => {
-    try {
-      setError('')
-      
-      await updateArea(area.id, { one_pager_url: url })
-      
-      // Update local state
-      setAreas(prev => prev.map(a => 
-        a.id === area.id ? { ...a, one_pager_url: url } : a
-      ))
-
-      // Show success message
-      setError('') // Clear any previous errors
-      alert('One-pager URL updated successfully!')
-    } catch (error) {
-      console.error('Error updating one-pager URL:', error)
-      setError('Failed to update one-pager URL. Please try again.')
-    }
-  }
->>>>>>> e4ff3340
 
   const handleAddComment = async () => {
     if (!newComment.trim() || !selectedArea) return
@@ -420,7 +388,6 @@
           </Box>
         )}
 
-<<<<<<< HEAD
         {/* One-pager status */}
         <Box sx={{ display: 'flex', alignItems: 'center', mb: 1 }}>
           {area.one_pager_url ? (
@@ -438,49 +405,6 @@
               </Typography>
             </Box>
           )}
-=======
-        {/* One-pager URL */}
-        <Box sx={{ mb: 1 }}>
-          <Box sx={{ display: 'flex', alignItems: 'center', gap: 0.5, mb: 0.5 }}>
-            <AttachFileIcon sx={{ fontSize: 14, color: area.one_pager_url ? '#4caf50' : '#f44336' }} />
-            <Typography variant="caption" color={area.one_pager_url ? 'success.main' : 'error.main'}>
-              {area.one_pager_url ? 'One-pager URL provided' : 'One-pager URL required'}
-            </Typography>
-          </Box>
-          
-          <TextField
-            size="small"
-            fullWidth
-            placeholder="Enter one-pager URL..."
-            value={area.one_pager_url || ''}
-            onChange={(e) => {
-              const newUrl = e.target.value
-              setAreas(prev => prev.map(a => 
-                a.id === area.id ? { ...a, one_pager_url: newUrl } : a
-              ))
-            }}
-            onBlur={(e) => {
-              const newUrl = e.target.value
-              if (newUrl !== area.one_pager_url) {
-                handleOnePagerUrlUpdate(area, newUrl)
-              }
-            }}
-            InputProps={{
-              endAdornment: area.one_pager_url && (
-                <InputAdornment position="end">
-                  <IconButton
-                    size="small"
-                    onClick={() => window.open(area.one_pager_url, '_blank')}
-                    sx={{ p: 0.5 }}
-                    title="Open one-pager"
-                  >
-                    <DownloadIcon sx={{ fontSize: 16 }} />
-                  </IconButton>
-                </InputAdornment>
-              )
-            }}
-          />
->>>>>>> e4ff3340
         </Box>
 
         {/* Comments count */}
@@ -786,40 +710,19 @@
                     }} 
                   />
                 </Grid>
-                <Grid item xs={12}>
-                  <Typography variant="subtitle2" color="text.secondary" sx={{ mb: 1 }}>One-pager URL</Typography>
-                  <TextField
-                    fullWidth
-                    size="small"
-                    placeholder="Enter one-pager URL..."
-                    value={selectedArea.one_pager_url || ''}
-                    onChange={(e) => {
-                      const newUrl = e.target.value
-                      setAreas(prev => prev.map(a => 
-                        a.id === selectedArea.id ? { ...a, one_pager_url: newUrl } : a
-                      ))
-                    }}
-                    onBlur={(e) => {
-                      const newUrl = e.target.value
-                      if (newUrl !== selectedArea.one_pager_url) {
-                        handleOnePagerUrlUpdate(selectedArea, newUrl)
-                      }
-                    }}
-                    InputProps={{
-                      endAdornment: selectedArea.one_pager_url && (
-                        <InputAdornment position="end">
-                          <IconButton
-                            size="small"
-                            onClick={() => window.open(selectedArea.one_pager_url, '_blank')}
-                            sx={{ p: 0.5 }}
-                            title="Open one-pager"
-                          >
-                            <DownloadIcon sx={{ fontSize: 16 }} />
-                          </IconButton>
-                        </InputAdornment>
-                      )
-                    }}
-                  />
+                <Grid item xs={6}>
+                  <Typography variant="subtitle2" color="text.secondary">One-pager</Typography>
+                  {selectedArea.one_pager_url ? (
+                    <Chip 
+                      label="Uploaded" 
+                      sx={{ backgroundColor: '#4caf50', color: 'white' }} 
+                    />
+                  ) : (
+                    <Chip 
+                      label="Required" 
+                      sx={{ backgroundColor: '#f44336', color: 'white' }} 
+                    />
+                  )}
                 </Grid>
               </Grid>
 
@@ -911,7 +814,7 @@
             To move an area from backlog to planned, you need:
           </Typography>
           <ul>
-            <li>Provide a one-pager URL</li>
+            <li>Upload a one-pager document</li>
             <li>Assign at least one POD to the area</li>
           </ul>
         </DialogContent>
